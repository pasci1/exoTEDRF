--- conflicted
+++ resolved
@@ -916,13 +916,8 @@
         # Get instrument.
         self.instrument = utils.get_instrument_name(self.datafiles[0])
 
-<<<<<<< HEAD
-
-    def run(self, save_results=True, force_redo=False, do_plot=False,
-            show_plot=False, **kwargs):
-=======
+
     def run(self, save_results=True, force_redo=False, do_plot=False, show_plot=False, **kwargs):
->>>>>>> b9c326c7
         """Method to run the step.
 
         Parameters
